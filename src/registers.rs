--- conflicted
+++ resolved
@@ -21,11 +21,6 @@
 
 use rustc_hash::FxHashMap as HashMap;
 use std::cell::RefCell;
-<<<<<<< HEAD
-// use std::collections::HashMap;
-use rustc_hash::FxHashMap as HashMap;
-=======
->>>>>>> 23c2f00c
 use std::fmt::Debug;
 use std::iter::FromIterator;
 
